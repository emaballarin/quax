[project]
name = "quax"
version = "0.0.5"
description = "Multiple dispatch in JAX via custom interpreters."
readme = "README.md"
requires-python =">=3.10"
license = {file = "LICENSE"}
authors = [
  {name = "Patrick Kidger", email = "contact@kidger.site"},
]
keywords = ["jax", "multiple-dispatch", "equinox"]
classifiers = [
    "Development Status :: 3 - Alpha",
    "Intended Audience :: Developers",
    "Intended Audience :: Financial and Insurance Industry",
    "Intended Audience :: Information Technology",
    "Intended Audience :: Science/Research",
    "License :: OSI Approved :: Apache Software License",
    "Natural Language :: English",
    "Programming Language :: Python :: 3",
    "Topic :: Scientific/Engineering :: Artificial Intelligence",
    "Topic :: Scientific/Engineering :: Information Analysis",
    "Topic :: Scientific/Engineering :: Mathematics",
]
urls = {repository = "https://github.com/patrick-kidger/quax" }
dependencies = [
    "jax>=0.4.38",
<<<<<<< HEAD
    "jaxtyping>=0.2.20",
=======
    "jaxtyping>=0.2.20,<0.3",
>>>>>>> d915d3a7
    "equinox>=0.11.0",
    "plum-dispatch>=2.2.1",
]

[project.optional-dependencies]
dev = [
    "pre-commit>=4.1.0",
]
test = [
    "beartype>=0.19.0",
    "pytest>=8.3.5",
    "pytest-env>=1.1.5",
    "jax[cpu]>=0.4.38",
]

[build-system]
requires = ["hatchling"]
build-backend = "hatchling.build"

[tool.hatch.build]
include = ["quax/*"]

[tool.pytest.ini_options]
addopts = "--jaxtyping-packages=quax,beartype.beartype(conf=beartype.BeartypeConf(strategy=beartype.BeartypeStrategy.On))"

[tool.pytest_env]
JAX_CHECK_TRACER_LEAKS = 1

[tool.ruff.lint]
select = ["E", "F", "I001", "UP"]
ignore = ["E402", "E721", "E731", "E741", "F722"]
fixable = ["I001", "F401", "UP"]

[tool.ruff.lint.flake8-import-conventions.extend-aliases]
"jax.extend" = "jex"

[tool.ruff.lint.isort]
combine-as-imports = true
lines-after-imports = 2
extra-standard-library = ["typing_extensions"]
order-by-type = false

[tool.pyright]
reportIncompatibleMethodOverride = true
include = ["quax", "tests"]<|MERGE_RESOLUTION|>--- conflicted
+++ resolved
@@ -25,11 +25,7 @@
 urls = {repository = "https://github.com/patrick-kidger/quax" }
 dependencies = [
     "jax>=0.4.38",
-<<<<<<< HEAD
     "jaxtyping>=0.2.20",
-=======
-    "jaxtyping>=0.2.20,<0.3",
->>>>>>> d915d3a7
     "equinox>=0.11.0",
     "plum-dispatch>=2.2.1",
 ]
