[project]
name = "quax"
version = "0.0.5"
description = "Multiple dispatch in JAX via custom interpreters."
readme = "README.md"
requires-python =">=3.10"
license = {file = "LICENSE"}
authors = [
  {name = "Patrick Kidger", email = "contact@kidger.site"},
]
keywords = ["jax", "multiple-dispatch", "equinox"]
classifiers = [
    "Development Status :: 3 - Alpha",
    "Intended Audience :: Developers",
    "Intended Audience :: Financial and Insurance Industry",
    "Intended Audience :: Information Technology",
    "Intended Audience :: Science/Research",
    "License :: OSI Approved :: Apache Software License",
    "Natural Language :: English",
    "Programming Language :: Python :: 3",
    "Topic :: Scientific/Engineering :: Artificial Intelligence",
    "Topic :: Scientific/Engineering :: Information Analysis",
    "Topic :: Scientific/Engineering :: Mathematics",
]
urls = {repository = "https://github.com/patrick-kidger/quax" }
dependencies = [
<<<<<<< HEAD
    "jax>=0.4.38",
    "jaxtyping>=0.2.20",
    "equinox>=0.11.0",
=======
    "jax>=0.5.3",
    "jaxtyping>=0.3.1",
    "equinox>=0.12.1",
>>>>>>> a6ed8668
    "plum-dispatch>=2.2.1",
]

[project.optional-dependencies]
dev = [
    "pre-commit>=4.1.0",
    "beartype>=0.20.2",
    "jax[cpu]",
    "pytest>=8.3.5",
    "pytest-env>=1.1.5",
]

[build-system]
requires = ["hatchling"]
build-backend = "hatchling.build"

[tool.hatch.build]
include = ["quax/*"]

[tool.pytest.ini_options]
addopts = "--jaxtyping-packages=quax,beartype.beartype(conf=beartype.BeartypeConf(strategy=beartype.BeartypeStrategy.On))"

[tool.pytest_env]
JAX_CHECK_TRACER_LEAKS = 1

[tool.ruff.lint]
select = ["E", "F", "I001", "UP"]
ignore = ["E402", "E721", "E731", "E741", "F722"]
fixable = ["I001", "F401", "UP"]

[tool.ruff.lint.flake8-import-conventions.extend-aliases]
"jax.extend" = "jex"

[tool.ruff.lint.isort]
combine-as-imports = true
lines-after-imports = 2
extra-standard-library = ["typing_extensions"]
order-by-type = false

[tool.pyright]
reportIncompatibleMethodOverride = true
include = ["quax", "tests"]<|MERGE_RESOLUTION|>--- conflicted
+++ resolved
@@ -24,15 +24,9 @@
 ]
 urls = {repository = "https://github.com/patrick-kidger/quax" }
 dependencies = [
-<<<<<<< HEAD
     "jax>=0.4.38",
     "jaxtyping>=0.2.20",
     "equinox>=0.11.0",
-=======
-    "jax>=0.5.3",
-    "jaxtyping>=0.3.1",
-    "equinox>=0.12.1",
->>>>>>> a6ed8668
     "plum-dispatch>=2.2.1",
 ]
 
